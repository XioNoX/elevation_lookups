# elevation

Takes an input file of paths described as series of points, outputs a file of data about the elevation changes along those paths.

This is intended as a way of addressing https://github.com/a-b-street/abstreet/issues/82 but may be more broadly useful.

## Installation / requirements

This utility is being developed and tested in Python 3.9.2 on a Mac & 3.8.5 on Linux, and should in theory work with older versions of Python 3.  Before installing the modules listed in [requirements.txt](requirements.txt), make sure the following are present in the environment in which it will run:

<<<<<<< HEAD
* [GDAL](https://www.gdal.org/), tested with versions 3.2.1 & 3.2.2, should in theory work with any version >= 3.0.4.
=======
* [GDAL](https://www.gdal.org/), tested with versions 3.2.0 - 3.2.2, should in theory work with any version >= 3.0.4.
>>>>>>> 45440e65
* [GEOS](https://trac.osgeo.org/geos), tested with versions 3.6.2 & 3.9.1, should in theory work with any version >= 3.3.9.
* [PROJ](https://proj.org/), tested with versions 7.2.1 & 8.0.0, should in theory work with any version >= 7.2.0.

Then install the Python modules with:

`pip3 install -r requirements.txt --no-binary pygeos --no-binary shapely`

to make sure that they are built with the exact versions of the above dependencies that are present in the environment.  This makes spatial lookups significantly faster.

### Docker

If you're having trouble getting dependencies installed, you can try Docker. Build the image locally by doing `docker build -t elevation_lookups .`. You can then use it by binding directories on your filesystem to the Docker container. Assuming you've created a file called `input/my_query`:

```
docker run \
  --mount type=bind,source=`pwd`/input,target=/elevation/input,readonly \
  --mount type=bind,source=`pwd`/data,target=/elevation/data \
  --mount type=bind,source=`pwd`/output,target=/elevation/output \
  -t elevation_lookups python3 main.py my_query
```

The output should appear in your local `output` directory.

## Basic usage

1. Put an input file in `input/`, and make sure `output/` and `data/` folders exist
2. `python3 main.py inputfilename`

To specify how many parallel processes will be spawned to process the input, add the argument `--n_threads=X`.  If X == 1 then parallel processing will be sidestepped entirely; this can be useful for debugging.  If this argument is not set, then the script will default to using as many threads as CPUs are present.

## Data source options

By default, this project will use SRTM data to look up elevations.  This dataset has the advantage of global availability and ease of use, but it is limited by a coarse pixel size and 1m vertical resolution.  The pixel size between 56S and 60N is 0.00027̅°, which equates to 30m E-W at the equator and 15m E-W at 60N, and 30m N-S at any latitude.  In theory, the pixels triple in size at latitudes outside the range (56S, 60N), though in testing we are still finding 0.00027̅° pixels for Anchorage, Alaska, USA (> 61N).

It is also possible to configure locally preferred data sources.  See [below](#adding-or-editing-data-sources) for details on how to do so.  These are the available types and examples that are preconfigured in this project:

### Contour lines

Data files may be in any of the [vector formats supported by GDAL](https://gdal.org/drivers/vector/index.html), though note that for formats not marked as "Built-in by default" you may need to install additional prerequisites.  All common vector formats are supported by default.

The enclosed [datasources.json](datasources.json) sets up [Seattle's open 2ft contour dataset](https://data-seattlecitygis.opendata.arcgis.com/datasets/contour-lines-1993) as an example.  Because it is defined after the LIDAR data, the LIDAR dataset is used if it covers the required area, falling back to this contour set for input files that are covered by it but not the LIDAR.  In practice this means it will very rarely be used; consider it more a demo than a practical feature.  In our testing we've found that the LIDAR data gets us very similar results in a fraction of the processing time.

**Important note**: a point's elevation is taken only from the nearest contour to it, with no attempt to interpolate.  This works well for 2ft contours in a hilly area, but may become a significant source of error for flatter regions or more widely spaced contours.

### Raster elevation data

Data files may be in any of the [raster formats supported by GDAL](https://gdal.org/drivers/raster/index.html), though note that for formats not marked as "Built-in by default" you may need to install additional prerequisites.  All common raster formats are supported by default.

The enclosed [datasources.json](datasources.json) sets up "Delivery 1" from the Puget Sound LiDAR Consortium's [2016 King County data](http://pugetsoundlidar.ess.washington.edu/lidardata/restricted/projects/2016king_county.html) as an example.  It covers Seattle as well as some additional area S and E of Seattle.

## Input format

A text file in which each row is one path, and each row consists of tab-separated x,y coordinate pairs in order to describe a path, in unprojected decimal degrees.  The file should contain no blank lines until the end, as input parsing will stop at the first blank line it encounters.

## Output format

A text file in which each row corresponds to a row of the input, with order preserved, and consists of 4 tab-separated values that describe the elevation of the path in the input file, in metres rounded to the nearest mm:

`start_elevation	end_elevation	total_climb	total_descent`

Some things to note:

* Any non-zero `total_descent` is expressed as a positive value, i.e. a path that descends by 1 metre will have a value of 1
* `total_climb` and `total_descent` include intermediate ups and downs along the path, so it is not unusual for both to be non-zero, and in that case one of them will be larger than the difference between `start_elevation` and `end_elevation`
* (`start_elevation` - `end_elevation` + `total_climb` - `total_descent`) should always be within 1mm of 0.
* If the utility is unable to find elevations for any of the points in a given input line, it will write a blank line to the output file.
* If the utility is able to find elevations for some but not all of the points in an input line, it will assume that the missing points have the same elevation as their neighbours.

## Adding or editing data sources

Data sources are defined in [datasources.json](datasources.json).  The order of entries in that file matters, because the first data source that covers all points in the input file will be used.  Each source is defined as an object in the JSON, with the following fields in any order (all fields are required, just set them to `null` when they don't apply):

* `name`: a name for human readability
* `url`: URL to download data from; if using a file that's already saved locally this field can be set to `null` or used to note the original source
* `filename`: a filename to save a local copy as, into the data/ directory, or at which to find a pre-saved local copy
*	`crs`: the coordinate reference system of the original data file as a string in the format "EPSG:4326".  Any CRS that PROJ can handle works; files will be converted to EPSG:4326 on loading if they aren't already in that
* `bbox`: WSEN coordinates for the area covered by this file
* `download_method`: how to obtain the file.  Currently supported values:
	* `http`: download http resource
	* `ftp`: download ftp resource.  *NB: this is anonymous-only; authentication is not yet supported*
	* `local`: don't fetch the file, assume that it already exists at `filename`
* `lookup_method`: how to read elevations out from this file.  Currently supported values:
	* `contour_lines`: each point is tagged with the elevation of the nearest contour
	* `raster`: each point will get its elevation from the raster pixel it falls in
* `lookup_field`: for vector data, this is the name of the field that actually has elevations in it; for raster data this is the band number.  Note that raster bands are 1-indexed, so for a 1-band raster the correct value of this field is 1
* `units`: units of elevation; will be converted to metres if they aren't already
* `recheck_interval_days`: how often to check for updates to the original source file; set to `null` to never check
<|MERGE_RESOLUTION|>--- conflicted
+++ resolved
@@ -8,11 +8,7 @@
 
 This utility is being developed and tested in Python 3.9.2 on a Mac & 3.8.5 on Linux, and should in theory work with older versions of Python 3.  Before installing the modules listed in [requirements.txt](requirements.txt), make sure the following are present in the environment in which it will run:
 
-<<<<<<< HEAD
-* [GDAL](https://www.gdal.org/), tested with versions 3.2.1 & 3.2.2, should in theory work with any version >= 3.0.4.
-=======
 * [GDAL](https://www.gdal.org/), tested with versions 3.2.0 - 3.2.2, should in theory work with any version >= 3.0.4.
->>>>>>> 45440e65
 * [GEOS](https://trac.osgeo.org/geos), tested with versions 3.6.2 & 3.9.1, should in theory work with any version >= 3.3.9.
 * [PROJ](https://proj.org/), tested with versions 7.2.1 & 8.0.0, should in theory work with any version >= 7.2.0.
 
